--- conflicted
+++ resolved
@@ -17,20 +17,13 @@
           cache: 'pip'
       - name: Install Python dev dependencies
         run: |
-<<<<<<< HEAD
           python -m pip install --upgrade pip
           python -m pip install -r dev_requirements.txt
           pre-commit install
-      - name: Run pre-commit hooks
-        run: pre-commit run --show-diff-on-failure
-=======
-          poetry install --no-interaction --only dev
-          poetry run pre-commit install
       - id: changed-files
         uses: tj-actions/changed-files@v36
       - name: Run pre-commit hooks
-        run: poetry run pre-commit run --show-diff-on-failure --files ${{ steps.changed-files.outputs.all_changed_files }}
->>>>>>> 210e10f3
+        run: pre-commit run --show-diff-on-failure --files ${{ steps.changed-files.outputs.all_changed_files }}
 
   test_backend:
     runs-on: ubuntu-latest
